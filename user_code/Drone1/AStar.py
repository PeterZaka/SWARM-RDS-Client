--- conflicted
+++ resolved
@@ -208,15 +208,6 @@
                 self.point_cloud = transform(self.point_cloud)
                 points = self.point_cloud['point_cloud']
 
-<<<<<<< HEAD
-#                self.log.log_message(f"START_POINT")
-#                for r in range(len(points)):
-#                    string = ''
-#                    for c in range(len(points[0])):
-#                        string += str(points[r][c]) + ","
-#                    self.log.log_message(string)
-#                self.log.log_message(f"END_POINT")
-=======
                 self.log.log_message(f"START_POINT")
                 for r in range(len(points)):
                     string = ''
@@ -224,7 +215,6 @@
                         string += str(points[r][c]) + ","
                     self.log.log_message(string)
                 self.log.log_message(f"END_POINT")
->>>>>>> 4baa7f74
 
                 z_range = (0, 3)
                 (z_min, z_max) = z_range
@@ -266,7 +256,6 @@
                 self.executing_trajectory = False
                 return Trajectory()
 
-<<<<<<< HEAD
             self.log.log_message("obstacle map:")
             grid = copy.deepcopy(self.obstacle_map)
             for r in range(len(grid)):
@@ -287,21 +276,6 @@
                 for c in range(len(grid[0])):
                     string += str(grid[r][c])
                 self.log.log_message(string)
-=======
-            # Print map with drone_path
-#            self.drone_path.append(self.calc_real_to_array((self.position.X, self.position.Y)))
-#            grid = copy.deepcopy(self.grid)
-#            for i, tup in enumerate(self.drone_path):
-#                grid[tup[1]][tup[0]] = i
-#            
-#            self.log.log_message(f'i: {i}')
-#            self.log.log_message(len(self.drone_path))
-#            for r in range(len(grid)):
-#                string = ''
-#                for c in range(len(grid[0])):
-#                    string += str(grid[r][c] * len(self.drone_path))
-#                self.log.log_message(string)
->>>>>>> 4baa7f74
 
             path = self.path[1:]
             trajectory = self.array_to_trajectory(path)
@@ -511,17 +485,10 @@
         for t in range(1, math.floor(length) + 1):
             x = x1 + t * vx
             y = y1 + t * vy
-<<<<<<< HEAD
 
             floor_cell = (math.floor(x), math.floor(y))
             ceil_cell = (math.ceil(x), math.ceil(y))
 
-=======
-
-            floor_cell = (math.floor(x), math.floor(y))
-            ceil_cell = (math.ceil(x), math.ceil(y))
-
->>>>>>> 4baa7f74
             if self.is_blocked(floor_cell, grid, threshold) or self.is_blocked(ceil_cell, grid, threshold):
                 return True
 
